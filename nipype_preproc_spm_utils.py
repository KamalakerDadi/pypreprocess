"""
:Module: nipype_preproc_spm_utils
:Synopsis: routine functions for SPM preprocessing business
:Author: dohmatob elvis dopgima

XXX TODO: document the code!
XXX TODO: re-factor the code!
"""

# standard imports
import os
import shutil

# imports for caching (yeah, we aint got time to loose!)
from nipype.caching import Memory as nipypeMemory
from joblib import Memory as joblibMemory

# spm and matlab imports
import nipype.interfaces.spm as spm
import nipype.interfaces.matlab as matlab

# parallelism imports
from joblib import Parallel, delayed
from multiprocessing import cpu_count

# parallelism imports
from joblib import Parallel, delayed
from multiprocessing import cpu_count

# set job count
N_JOBS = -1
if 'N_JOBS' in os.environ:
    N_JOBS = int(os.environ['N_JOBS'])

# set matlab exec path
MATLAB_EXEC = "/neurospin/local/matlab/bin/matlab"
if 'MATLAB_EXEC' in os.environ:
    MATLAB_EXEC = os.environ['MATLAB_EXEC']
assert os.path.exists(MATLAB_EXEC), \
    "nipype_preproc_smp_utils: MATLAB_EXEC: %s, \
doesn't exist; you need to export MATLAB_EXEC" % MATLAB_EXEC
matlab.MatlabCommand.set_default_matlab_cmd(MATLAB_EXEC)

# set matlab SPM back-end path
MATLAB_SPM_DIR = '/i2bm/local/spm8'
if 'MATLAB_SPM_DIR' in os.environ:
    MATLAB_SPM_DIR = os.environ['MATLAB_SPM_DIR']
assert os.path.exists(MATLAB_SPM_DIR), \
    "nipype_preproc_smp_utils: MATLAB_SPM_DIR: %s,\
 doesn't exist; you need to export MATLAB_SPM_DIR" % MATLAB_SPM_DIR
matlab.MatlabCommand.set_default_paths(MATLAB_SPM_DIR)

# set job count
N_JOBS = -1
if 'N_JOBS' in os.environ:
    N_JOBS = int(os.environ['N_JOBS'])

# set templates
T1_TEMPLATE = os.path.join(MATLAB_SPM_DIR, 'templates/T1.nii')
GM_TEMPLATE = os.path.join(MATLAB_SPM_DIR, 'tpm/grey.nii')
WM_TEMPLATE = os.path.join(MATLAB_SPM_DIR, 'tpm/white.nii')
CSF_TEMPLATE = os.path.join(MATLAB_SPM_DIR, 'tpm/csf.nii')


def do_subject_preproc(subject_id,
                       subject_output_dir,
                       anat_image,
                       fmri_images,
                       session_id="UNKNOWN",
                       do_report=True,
                       **kwargs):
    """
    Function preprocessing data for a single subject.

    """
    # prepare for smart-caching
    t1_dir = os.path.join(subject_output_dir, 't1')
    realign_ouput_dir = os.path.join(subject_output_dir, "realign")
    if not os.path.exists(realign_ouput_dir):
        os.makedirs(realign_ouput_dir)
    if not os.path.exists(t1_dir):
        os.makedirs(t1_dir)
    cache_dir = os.path.join(subject_output_dir, 'cache_dir')
    if not os.path.exists(cache_dir):
        os.makedirs(cache_dir)
    mem = nipypeMemory(base_dir=cache_dir)

    output_dirs = dict()

    #  motion correction
    realign = mem.cache(spm.Realign)
    realign_result = realign(in_files=fmri_images,
                             register_to_mean=True,
                             mfile=True,
                             jobtype='estwrite')
    rp = realign_result.outputs.realignment_parameters

    shutil.copyfile(rp,
                    os.path.join(realign_ouput_dir, os.path.basename(rp)))
    output_dirs["realignment"] = os.path.dirname(rp)

    # co-registration of functional against structural (anatomical)
    coreg = mem.cache(spm.Coregister)
    coreg_result = coreg(target=anat_image,
                         source=realign_result.outputs.mean_image,
                         apply_to_files=realign_result.outputs.realigned_files,
                         jobtype='estimate')
    output_dirs["coregistration"] = os.path.dirname(
        coreg_result.outputs.coregistered_source)

    # Segmentation & normalization
    normalize = mem.cache(spm.Normalize)
    segment = mem.cache(spm.Segment)
    segment_result = segment(data=anat_image,
                             gm_output_type=[True, True, True],
                             wm_output_type=[True, True, True],
                             csf_output_type=[True, True, True],
                             tissue_prob_maps=[GM_TEMPLATE,
                                               WM_TEMPLATE, CSF_TEMPLATE])

    # segment the coregistered anatomical
    norm_apply = normalize(
        parameter_file=segment_result.outputs.transformation_mat,
        apply_to_files=anat_image,
        jobtype='write',
        # write_voxel_sizes=[1, 1, 1]
        )
    segmented_anat = norm_apply.outputs.normalized_files
    shutil.copyfile(segmented_anat, os.path.join(
            subject_output_dir,
            os.path.basename(segmented_anat)))

    # segment the mean FMRI
    norm_apply = normalize(
        parameter_file=segment_result.outputs.transformation_mat,
        apply_to_files=coreg_result.outputs.coregistered_source,
        jobtype='write',
        )
    segmented_mean_func = norm_apply.outputs.normalized_files
    shutil.copyfile(segmented_mean_func, os.path.join(
            subject_output_dir,
            os.path.basename(segmented_mean_func)))

    # segment the FMRI
    norm_apply = normalize(
        parameter_file=segment_result.outputs.transformation_mat,
        apply_to_files=coreg_result.outputs.coregistered_files,
        jobtype='write',
        )
    segmented_func = norm_apply.outputs.normalized_files
    shutil.copyfile(segmented_func, os.path.join(
            subject_output_dir,
            os.path.basename(segmented_func)))

    # generate html report (for QA)
    if do_report:
        from check_preprocessing import plot_spm_motion_parameters,\
            plot_cv_tc, plot_registration, plot_segmentation
        from reporter import BASE_PREPROC_REPORT_HTML_TEMPLATE, \
            nipype2htmlreport
        import time

        report_filename = os.path.join(subject_output_dir, "_report.html")
        plots_gallery = []

        blablabla = "Generating QA reports for subject %s .." % subject_id
        dadada = "+" * len(blablabla)
        print "\r\n%s\r\n%s\r\n%s\r\n" % (dadada, blablabla, dadada)

        output = dict()
        output["plots"] = dict()
        qa_cache_dir = os.path.join(subject_output_dir, "QA")
        if not os.path.exists(qa_cache_dir):
            os.makedirs(qa_cache_dir)
        qa_mem = joblibMemory(cachedir=qa_cache_dir, verbose=5)

        cv_tc_plot_before = os.path.join(subject_output_dir,
                                         "cv_tc_before.png")
        cv_tc_plot_after = os.path.join(subject_output_dir, "cv_tc_after.png")

        uncorrected_FMRIs = [fmri_images]
        qa_mem.cache(plot_cv_tc)(
            uncorrected_FMRIs, [session_id],
            subject_id, subject_output_dir,
            cv_tc_plot_outfile=cv_tc_plot_before,
            plot_diff=True,
            title="subject %s before preproc " % subject_id)

        corrected_FMRIs = [segmented_func]
        qa_mem.cache(plot_cv_tc)(
            corrected_FMRIs, [session_id], subject_id,
            subject_output_dir,
            cv_tc_plot_outfile=cv_tc_plot_after,
            plot_diff=True,
            title="subject %s after preproc " % subject_id)

        # plots_gallery.append((cv_tc_plot_before, 'subject: %s' % subject_id,
        #                       cv_tc_plot_after, ""))

        # realignment report
        motion_plot = plot_spm_motion_parameters(
        rp,
        subject_id=subject_id,
        title="Motion parameters of subject %s before realignment" % \
            subject_id)

        nipype_report_filename = os.path.join(output_dirs['realignment'],
                                              "_report/report.rst")
        with open(nipype_report_filename, 'r') as fd:
            nipype_html_report_filename = nipype_report_filename + '.html'
            nipype_report = nipype2htmlreport(nipype_report_filename)
            open(nipype_html_report_filename, 'w').write(str(nipype_report))

        output["plots"]["motion"] = motion_plot
        plots_gallery.append((motion_plot, 'subject: %s' % subject_id,
                              motion_plot, nipype_html_report_filename))

        # coreg report
        func_on_anat_overlap = os.path.join(output_dirs["coregistration"],
                                            "func_on_anat_overlap.png")
        qa_mem.cache(plot_registration)(
            coreg_result.outputs.coregistered_source,
            anat_image,
            output_filename=func_on_anat_overlap,
            title="Overlap of \
(mean) functional on anatomical for subject %s" % subject_id)

        anat_on_func_overlap = os.path.join(output_dirs["coregistration"],
                                            "anat_on_func_overlap.png")
        qa_mem.cache(plot_registration)(
            anat_image,
            coreg_result.outputs.coregistered_source,
            output_filename=anat_on_func_overlap,
            title="Overlap of anatomical on \
(mean) function for subject %s" % subject_id)

        nipype_report_filename = os.path.join(output_dirs['coregistration'],
                                              "_report/report.rst")
        with open(nipype_report_filename, 'r') as fd:
            nipype_html_report_filename = nipype_report_filename + '.html'
            nipype_report = nipype2htmlreport(nipype_report_filename)
            open(nipype_html_report_filename, 'w').write(str(nipype_report))

        plots_gallery.append(
            (func_on_anat_overlap,
             'subject: %s' % subject_id,
             anat_on_func_overlap, nipype_html_report_filename))

        # segment report
        tmp = os.path.dirname(segmented_mean_func)

        after_segmentation = os.path.join(tmp, "after_segmentation.png")
        after_segmentation_summary = os.path.join(
            tmp,
            "after_segmentation_summary.png")

        qa_mem.cache(plot_segmentation)(
            segmented_mean_func,
            segment_result.outputs.modulated_gm_image,
            segment_result.outputs.modulated_wm_image,
            segment_result.outputs.modulated_csf_image,
            output_filename=after_segmentation_summary,
            slicer='z',
            title="subject: %s" % subject_id)

        qa_mem.cache(plot_segmentation)(
            segmented_mean_func,
            segment_result.outputs.modulated_gm_image,
            segment_result.outputs.modulated_wm_image,
            segment_result.outputs.modulated_csf_image,
            output_filename=after_segmentation,
            title="GM, WM, and CSF \
contour maps of subject %s's mean functional" % subject_id)

        nipype_report_filename = os.path.join(tmp,
                                              "_report/report.rst")
        with open(nipype_report_filename, 'r') as fd:
            nipype_html_report_filename = nipype_report_filename + '.html'
            nipype_report = nipype2htmlreport(nipype_report_filename)
            open(nipype_html_report_filename, 'w').write(str(nipype_report))

        output["plots"]["segmentation"] = after_segmentation
        output["plots"]["segmentation_summary"] = after_segmentation_summary
        plots_gallery.append((after_segmentation,
                              "subject: %s" % subject_id,
                              after_segmentation_summary,
                              nipype_html_report_filename))

        report = BASE_PREPROC_REPORT_HTML_TEMPLATE.substitute(
            now=time.ctime(), plots_gallery=plots_gallery,
            height=400, report_name="Subject %s" % subject_id)


        print ">" * 80 + "BEGIN HTML"
        print report
        print "<" * 80 + "END HTML"

        with open(report_filename, 'w') as fd:
            fd.write(str(report))
            fd.close()

        output["report"] = report_filename

        return subject_id, session_id, output


<<<<<<< HEAD
=======
def subject_callback(args):
    subject_id, subject_dir, anat_image, fmri_images, session_id = args
    return do_subject_preproc(subject_id, subject_dir, anat_image,
                              fmri_images, session_id=session_id)


>>>>>>> 4ec45709
def do_group_preproc(subjects,
                     do_report=True,
                     **kwargs):

<<<<<<< HEAD
    def subject_callback(args):
        subject_id, subject_dir, anat_image, fmri_images, session_id = args
        return do_subject_preproc(subject_id, subject_dir, anat_image,
                                  fmri_images, session_id=session_id,
                                  do_report=do_report)

    print subjects
    results = Parallel(n_jobs=N_JOBS)(delayed(subject_callback)(subject_data) \
                                      for subject_data in [1,2])

    # generate html report (for QA)
    if do_report:
        from reporter import BASE_PREPROC_REPORT_HTML_TEMPLATE
        import time

        blablabla = "Generating QA report for %d subjects .." % len(results)
        dadada = "+" * len(blablabla)
        print "\r\n%s\r\n%s\r\n%s\r\n" % (dadada, blablabla, dadada)

        tmpl = BASE_PREPROC_REPORT_HTML_TEMPLATE
        report_filename = "nyu_preproc_report.html"
        plots_gallery = []

        for subject_id, session_id, output in results:
            full_plot = output['plots']['segmentation']
            title = 'subject: %s' % subject_id
            summary_plot = output['plots']['segmentation_summary']
            redirect_url = output["report"]
            plots_gallery.append(
                (full_plot, title, summary_plot, redirect_url))

        report  = tmpl.substitute(now=time.ctime(),
                                  plots_gallery=plots_gallery,
                                  height=300)

        print ">" * 80 + "BEGIN HTML"
        print report
        print "<" * 80 + "END HTML"

        with open(report_filename, 'w') as fd:
            fd.write(str(report))
            fd.close()

            print "\r\nDone."
=======
    results = Parallel(n_jobs=N_JOBS)(delayed(subject_callback)(args) \
                                      for args in subjects)

    # generate html report (for QA)
    blablabla = "Generating QA report for %d subjects .." % len(results)
    dadada = "+" * len(blablabla)
    print "\r\n%s\r\n%s\r\n%s\r\n" % (dadada, blablabla, dadada)

    tmpl = BASE_PREPROC_REPORT_HTML_TEMPLATE
    report_filename = "nyu_preproc_report.html"
    plots_gallery = list()

    for subject_id, session_id, output in results:
        full_plot = output['plots']['segmentation']
        title = 'subject: %s' % subject_id
        summary_plot = output['plots']['segmentation_summary']
        redirect_url = output["report"]
        plots_gallery.append((full_plot, title, summary_plot, redirect_url))

    report  = tmpl.substitute(now=time.ctime(), plots_gallery=plots_gallery)
    print report
    with open(report_filename, 'w') as fd:
        fd.write(str(report))
        fd.close()

    print "\r\nDone."
>>>>>>> 4ec45709
<|MERGE_RESOLUTION|>--- conflicted
+++ resolved
@@ -18,10 +18,6 @@
 # spm and matlab imports
 import nipype.interfaces.spm as spm
 import nipype.interfaces.matlab as matlab
-
-# parallelism imports
-from joblib import Parallel, delayed
-from multiprocessing import cpu_count
 
 # parallelism imports
 from joblib import Parallel, delayed
@@ -154,10 +150,8 @@
 
     # generate html report (for QA)
     if do_report:
-        from check_preprocessing import plot_spm_motion_parameters,\
-            plot_cv_tc, plot_registration, plot_segmentation
-        from reporter import BASE_PREPROC_REPORT_HTML_TEMPLATE, \
-            nipype2htmlreport
+        import check_preprocessing
+        import reporter
         import time
 
         report_filename = os.path.join(subject_output_dir, "_report.html")
@@ -179,7 +173,7 @@
         cv_tc_plot_after = os.path.join(subject_output_dir, "cv_tc_after.png")
 
         uncorrected_FMRIs = [fmri_images]
-        qa_mem.cache(plot_cv_tc)(
+        qa_mem.cache(check_preprocessing.plot_cv_tc)(
             uncorrected_FMRIs, [session_id],
             subject_id, subject_output_dir,
             cv_tc_plot_outfile=cv_tc_plot_before,
@@ -187,7 +181,7 @@
             title="subject %s before preproc " % subject_id)
 
         corrected_FMRIs = [segmented_func]
-        qa_mem.cache(plot_cv_tc)(
+        qa_mem.cache(check_preprocessing.plot_cv_tc)(
             corrected_FMRIs, [session_id], subject_id,
             subject_output_dir,
             cv_tc_plot_outfile=cv_tc_plot_after,
@@ -198,7 +192,7 @@
         #                       cv_tc_plot_after, ""))
 
         # realignment report
-        motion_plot = plot_spm_motion_parameters(
+        motion_plot = check_preprocessing.plot_spm_motion_parameters(
         rp,
         subject_id=subject_id,
         title="Motion parameters of subject %s before realignment" % \
@@ -208,7 +202,7 @@
                                               "_report/report.rst")
         with open(nipype_report_filename, 'r') as fd:
             nipype_html_report_filename = nipype_report_filename + '.html'
-            nipype_report = nipype2htmlreport(nipype_report_filename)
+            nipype_report = reporter.nipype2htmlreport(nipype_report_filename)
             open(nipype_html_report_filename, 'w').write(str(nipype_report))
 
         output["plots"]["motion"] = motion_plot
@@ -216,18 +210,20 @@
                               motion_plot, nipype_html_report_filename))
 
         # coreg report
-        func_on_anat_overlap = os.path.join(output_dirs["coregistration"],
-                                            "func_on_anat_overlap.png")
-        qa_mem.cache(plot_registration)(
+        anat_on_func_overlap_summary = os.path.join(
+            output_dirs["coregistration"],
+            "anat_on_func_overlap_summary.png")
+        qa_mem.cache(check_preprocessing.plot_registration)(
+            anat_image,
             coreg_result.outputs.coregistered_source,
-            anat_image,
-            output_filename=func_on_anat_overlap,
-            title="Overlap of \
-(mean) functional on anatomical for subject %s" % subject_id)
-
-        anat_on_func_overlap = os.path.join(output_dirs["coregistration"],
-                                            "anat_on_func_overlap.png")
-        qa_mem.cache(plot_registration)(
+            output_filename=anat_on_func_overlap_summary,
+            title="Subject %s" % subject_id,
+            slicer='z')
+
+        anat_on_func_overlap = os.path.join(
+            output_dirs["coregistration"],
+            "anat_on_func_overlap.png")
+        qa_mem.cache(check_preprocessing.plot_registration)(
             anat_image,
             coreg_result.outputs.coregistered_source,
             output_filename=anat_on_func_overlap,
@@ -238,13 +234,14 @@
                                               "_report/report.rst")
         with open(nipype_report_filename, 'r') as fd:
             nipype_html_report_filename = nipype_report_filename + '.html'
-            nipype_report = nipype2htmlreport(nipype_report_filename)
+            nipype_report = reporter.nipype2htmlreport(
+                nipype_report_filename)
             open(nipype_html_report_filename, 'w').write(str(nipype_report))
 
         plots_gallery.append(
-            (func_on_anat_overlap,
+            (anat_on_func_overlap,
              'subject: %s' % subject_id,
-             anat_on_func_overlap, nipype_html_report_filename))
+             anat_on_func_overlap_summary, nipype_html_report_filename))
 
         # segment report
         tmp = os.path.dirname(segmented_mean_func)
@@ -254,20 +251,20 @@
             tmp,
             "after_segmentation_summary.png")
 
-        qa_mem.cache(plot_segmentation)(
+        qa_mem.cache(check_preprocessing.plot_segmentation)(
             segmented_mean_func,
-            segment_result.outputs.modulated_gm_image,
-            segment_result.outputs.modulated_wm_image,
-            segment_result.outputs.modulated_csf_image,
+            GM_TEMPLATE, # segment_result.outputs.modulated_gm_image,
+            WM_TEMPLATE, # segment_result.outputs.modulated_wm_image,
+            CSF_TEMPLATE, # segment_result.outputs.modulated_csf_image,
             output_filename=after_segmentation_summary,
             slicer='z',
             title="subject: %s" % subject_id)
 
-        qa_mem.cache(plot_segmentation)(
+        qa_mem.cache(check_preprocessing.plot_segmentation)(
             segmented_mean_func,
-            segment_result.outputs.modulated_gm_image,
-            segment_result.outputs.modulated_wm_image,
-            segment_result.outputs.modulated_csf_image,
+            GM_TEMPLATE, # segment_result.outputs.modulated_gm_image,
+            WM_TEMPLATE, # segment_result.outputs.modulated_wm_image,
+            CSF_TEMPLATE, # segment_result.outputs.modulated_csf_image,
             output_filename=after_segmentation,
             title="GM, WM, and CSF \
 contour maps of subject %s's mean functional" % subject_id)
@@ -276,7 +273,8 @@
                                               "_report/report.rst")
         with open(nipype_report_filename, 'r') as fd:
             nipype_html_report_filename = nipype_report_filename + '.html'
-            nipype_report = nipype2htmlreport(nipype_report_filename)
+            nipype_report = reporter.nipype2htmlreport(
+                nipype_report_filename)
             open(nipype_html_report_filename, 'w').write(str(nipype_report))
 
         output["plots"]["segmentation"] = after_segmentation
@@ -286,10 +284,9 @@
                               after_segmentation_summary,
                               nipype_html_report_filename))
 
-        report = BASE_PREPROC_REPORT_HTML_TEMPLATE.substitute(
+        report = reporter.BASE_PREPROC_REPORT_HTML_TEMPLATE.substitute(
             now=time.ctime(), plots_gallery=plots_gallery,
             height=400, report_name="Subject %s" % subject_id)
-
 
         print ">" * 80 + "BEGIN HTML"
         print report
@@ -304,89 +301,44 @@
         return subject_id, session_id, output
 
 
-<<<<<<< HEAD
-=======
 def subject_callback(args):
     subject_id, subject_dir, anat_image, fmri_images, session_id = args
     return do_subject_preproc(subject_id, subject_dir, anat_image,
                               fmri_images, session_id=session_id)
 
 
->>>>>>> 4ec45709
 def do_group_preproc(subjects,
                      do_report=True,
                      **kwargs):
 
-<<<<<<< HEAD
-    def subject_callback(args):
-        subject_id, subject_dir, anat_image, fmri_images, session_id = args
-        return do_subject_preproc(subject_id, subject_dir, anat_image,
-                                  fmri_images, session_id=session_id,
-                                  do_report=do_report)
-
-    print subjects
-    results = Parallel(n_jobs=N_JOBS)(delayed(subject_callback)(subject_data) \
-                                      for subject_data in [1,2])
+    results = Parallel(n_jobs=N_JOBS)(delayed(subject_callback)(args) \
+                                      for args in subjects)
 
     # generate html report (for QA)
     if do_report:
-        from reporter import BASE_PREPROC_REPORT_HTML_TEMPLATE
+        import reporter
         import time
-
         blablabla = "Generating QA report for %d subjects .." % len(results)
         dadada = "+" * len(blablabla)
         print "\r\n%s\r\n%s\r\n%s\r\n" % (dadada, blablabla, dadada)
 
-        tmpl = BASE_PREPROC_REPORT_HTML_TEMPLATE
+        tmpl = reporter.BASE_PREPROC_REPORT_HTML_TEMPLATE
         report_filename = "nyu_preproc_report.html"
-        plots_gallery = []
+        plots_gallery = list()
 
         for subject_id, session_id, output in results:
             full_plot = output['plots']['segmentation']
             title = 'subject: %s' % subject_id
             summary_plot = output['plots']['segmentation_summary']
             redirect_url = output["report"]
-            plots_gallery.append(
-                (full_plot, title, summary_plot, redirect_url))
+            plots_gallery.append((full_plot, title, summary_plot,
+                                  redirect_url))
 
         report  = tmpl.substitute(now=time.ctime(),
-                                  plots_gallery=plots_gallery,
-                                  height=300)
-
-        print ">" * 80 + "BEGIN HTML"
+                                  plots_gallery=plots_gallery)
         print report
-        print "<" * 80 + "END HTML"
-
         with open(report_filename, 'w') as fd:
             fd.write(str(report))
             fd.close()
 
-            print "\r\nDone."
-=======
-    results = Parallel(n_jobs=N_JOBS)(delayed(subject_callback)(args) \
-                                      for args in subjects)
-
-    # generate html report (for QA)
-    blablabla = "Generating QA report for %d subjects .." % len(results)
-    dadada = "+" * len(blablabla)
-    print "\r\n%s\r\n%s\r\n%s\r\n" % (dadada, blablabla, dadada)
-
-    tmpl = BASE_PREPROC_REPORT_HTML_TEMPLATE
-    report_filename = "nyu_preproc_report.html"
-    plots_gallery = list()
-
-    for subject_id, session_id, output in results:
-        full_plot = output['plots']['segmentation']
-        title = 'subject: %s' % subject_id
-        summary_plot = output['plots']['segmentation_summary']
-        redirect_url = output["report"]
-        plots_gallery.append((full_plot, title, summary_plot, redirect_url))
-
-    report  = tmpl.substitute(now=time.ctime(), plots_gallery=plots_gallery)
-    print report
-    with open(report_filename, 'w') as fd:
-        fd.write(str(report))
-        fd.close()
-
-    print "\r\nDone."
->>>>>>> 4ec45709
+            print "\r\nDone."