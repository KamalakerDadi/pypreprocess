"""
:Module: nipype_preproc_spm_openfmri_ds107
:Synopsis: Preprocessing Openfmri ds107
:Author: yannick schwartz, dohmatob elvis dopgima

"""

# standard imports
import os
import glob
import sys
import json
import traceback

# import spm preproc utilities
import nipype_preproc_spm_utils

# misc
from external.nisl.datasets import unzip_nii_gz

DATASET_DESCRIPTION = """\
<p><a href="https://openfmri.org/data-sets">openfmri.org datasets</a>.</p>
"""

# location of openfmri dataset on disk
DATA_ROOT_DIR = '/neurospin/tmp/havoc/openfmri_raw'

# wildcard defining directory structure
subject_id_wildcard = "sub*"

# DARTEL ?
DO_DARTEL = False

# openfmri datasets we are interested in
datasets = {
    'ds001': 'Balloon Analog Risk-taking Task',
    'ds002': 'Classification learning',
    'ds003': 'Rhyme judgment',
    'ds005': 'Mixed-gambles task',
    'ds007': 'Stop-signal task with spoken & manual responses',
    'ds008': 'Stop-signal task with unselective and selective stopping',
    'ds011': 'Classification learning and tone-counting',
    'ds017A': ('Classification learning and '
               'stop-signal (1 year test-retest)'),
    'ds017B': ('Classification learning and '
               'stop-signal (1 year test-retest)'),
    'ds051': 'Cross-language repetition priming',
    'ds052': 'Classification learning and reversal',
    'ds101': 'Simon task dataset',
    'ds102': 'Flanker task (event-related)',
    'ds105': 'Visual object recognition',
    'ds107': 'Word and object processing',
    }

# subjects per dataset we want to exclude
datasets_exclusions = {
    'ds017A': ['sub003'],  # XXX why ?
    'ds017B': ['sub003'],
    'ds007': ['sub009', 'sub018'],
    'ds051': ['sub006',
              'sub011',  # Running 'Realign: Estimate & Reslice'
              # Failed  'Realign: Estimate & Reslice'
              # Error using spm_bsplinc
              # File too small.
              ],
    'ds107': ['sub003',  # garbage anat
              ],
    }


def main(data_dir, output_dir, exclusions=None):
    """Main function for preprocessing (and analysis ?)

    Parameters
    ----------

    returns list of Bunch objects with fields anat, func, and subject_id
    for each preprocessed subject

    """
    exclusions = [] if exclusions is None else exclusions

    # glob for subject ids
    subject_ids = [
        os.path.basename(x)
        for x in glob.glob(os.path.join(data_dir, subject_id_wildcard))]

    model_dirs = glob.glob(os.path.join(
        data_dir, subject_ids[0], 'model', '*'))

    session_ids = [
        os.path.basename(x)
        for x in glob.glob(os.path.join(model_dirs[0], 'onsets', '*'))]

    session_ids.sort()
    subject_ids.sort()

    # producer subject data
    def subject_factory():
        for subject_id in subject_ids:
            if subject_id in exclusions:
                continue

            # construct subject data structure
            subject_data = nipype_preproc_spm_utils.SubjectData()
            subject_data.session_id = session_ids
            subject_data.subject_id = subject_id
            subject_data.func = []

            # # orientation meta-data for sub013 of ds 107 is garbage
            # if ds_id == 'ds107' and subject_id in ['sub013'] \
            #         and not DO_DARTEL:
            #     subject_data.bad_orientation = True

            # glob for bold data
            sessions = list(subject_data.session_id)
            for session_id in sessions:
                bold_dir = os.path.join(
                    data_dir,
                    "%s/BOLD/%s" % (subject_id, session_id))

                # extract .nii.gz to .nii
                unzip_nii_gz(bold_dir)

                # glob bold data proper
                func = glob.glob(os.path.join(bold_dir, "bold.nii"))

                # for example, sub005 of ds017A has the problem
                # below
                if not func:
                    subject_data.session_id.remove(session_id)
                    continue

                subject_data.func.append(func[0])

            # glob for anatomical data
            anat_dir = os.path.join(
                data_dir,
                "%s/anatomy" % subject_id)

            # extract .nii.gz to .ni
            unzip_nii_gz(anat_dir)

            # glob anatomical data proper
            subject_data.anat = glob.glob(
                os.path.join(
                    data_dir,
                    "%s/anatomy/highres001_brain.nii" % subject_id))[0]

            # set subject output dir (all calculations for
            # this subject go here)
            subject_data.output_dir = os.path.join(
                    output_dir,
                    subject_id)

            yield subject_data

    # do preprocessing proper
    report_filename = os.path.join(output_dir,
                                   "_report.html")
    return nipype_preproc_spm_utils.do_group_preproc(
        subject_factory(),
        output_dir=output_dir,
        do_deleteorient=True,
        do_dartel=DO_DARTEL,
        do_cv_tc=False,
<<<<<<< HEAD
        do_report=False,
        do_export_report=True,
=======
>>>>>>> 47bf0801
        dataset_description=DATASET_DESCRIPTION,
        report_filename=report_filename
        )

if __name__ == '__main__':
<<<<<<< HEAD
    data_root_dir = '/volatile/openfmri'
    out_root_dir = '/havoc/openfmri/preproc'

    ds_ids = [
        # 'ds001',
        # 'ds002',
        # 'ds003',
        # 'ds005',
        # 'ds007',
        # 'ds008',
        # 'ds011',
        # 'ds017A',
        # 'ds017B',
        # 'ds051',
        # 'ds052',
        'ds101',
        # 'ds102',
        # 'ds105',
        # 'ds107'
        ]

=======
    # this is on is150118, run from there (caching!) to save time and space
    output_root_dir = '/volatile/home/edohmato/openfmri_pypreproc_runs'

    ds_ids = sorted([
            'ds001',
            'ds002',
            'ds003',
            'ds005',
            'ds007',
            'ds008',
            'ds011',
            'ds017A',
            'ds017B',
            'ds051',
            'ds052',
            'ds101',
            'ds102',
            'ds105',
            'ds107'
            ])

    # /!\ Don't try to 'parallelize' this loop!!!
>>>>>>> 47bf0801
    for ds_id in ds_ids:
        try:
            ds_name = datasets[ds_id].lower().replace(' ', '_')
            data_dir = os.path.join(DATA_ROOT_DIR, ds_name, ds_id)
            output_dir = os.path.join(output_root_dir, ds_id)

            if not os.path.exists(output_dir):
                os.makedirs(output_dir)

            results = main(data_dir, output_dir,
                           datasets_exclusions.get(ds_id))

            # dump results to json file (one per subject)
            for result in results:
                result['bold'] = result.pop('func')
                result['subject'] = result.pop('subject_id')
                path = os.path.join(
                    output_dir, result['subject'], 'infos.json')
                json.dump(result, open(path, 'wb'))
        except:
            print traceback.format_exc()
            pass<|MERGE_RESOLUTION|>--- conflicted
+++ resolved
@@ -164,39 +164,11 @@
         do_deleteorient=True,
         do_dartel=DO_DARTEL,
         do_cv_tc=False,
-<<<<<<< HEAD
-        do_report=False,
-        do_export_report=True,
-=======
->>>>>>> 47bf0801
         dataset_description=DATASET_DESCRIPTION,
         report_filename=report_filename
         )
 
 if __name__ == '__main__':
-<<<<<<< HEAD
-    data_root_dir = '/volatile/openfmri'
-    out_root_dir = '/havoc/openfmri/preproc'
-
-    ds_ids = [
-        # 'ds001',
-        # 'ds002',
-        # 'ds003',
-        # 'ds005',
-        # 'ds007',
-        # 'ds008',
-        # 'ds011',
-        # 'ds017A',
-        # 'ds017B',
-        # 'ds051',
-        # 'ds052',
-        'ds101',
-        # 'ds102',
-        # 'ds105',
-        # 'ds107'
-        ]
-
-=======
     # this is on is150118, run from there (caching!) to save time and space
     output_root_dir = '/volatile/home/edohmato/openfmri_pypreproc_runs'
 
@@ -219,7 +191,6 @@
             ])
 
     # /!\ Don't try to 'parallelize' this loop!!!
->>>>>>> 47bf0801
     for ds_id in ds_ids:
         try:
             ds_name = datasets[ds_id].lower().replace(' ', '_')
